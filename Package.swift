--- conflicted
+++ resolved
@@ -17,12 +17,8 @@
     ],
     
     dependencies: [
-<<<<<<< HEAD
-        //.package(url: "https://github.com/VakhoKontridze/VCore", "3.12.0"..<"4.0.0")
+        //.package(url: "https://github.com/VakhoKontridze/VCore", "3.13.0"..<"4.0.0")
         .package(url: "https://github.com/VakhoKontridze/VCore", branch: "v4.0.0-beta")
-=======
-        .package(url: "https://github.com/VakhoKontridze/VCore", "3.13.0"..<"4.0.0")
->>>>>>> 6fd50e0c
     ],
     
     targets: [
