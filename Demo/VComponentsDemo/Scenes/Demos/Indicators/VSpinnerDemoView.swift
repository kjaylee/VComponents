//
//  VSpinnerDemoView.swift
//  VComponentsDemo
//
//  Created by Vakhtang Kontridze on 19.12.20.
//

import SwiftUI
import VComponents
import VCore

// MARK: - V Spinner Demo View
struct VSpinnerDemoView: View {
    // MARK: Properties
    static var navBarTitle: String { "Spinner" }
    
    @State private var spinnerType: VSpinnerTypeHelper = .continuous

    // MARK: Body
    var body: some View {
        DemoView(component: component, settings: settings)
            .standardNavigationTitle(Self.navBarTitle)
    }
    
    @ViewBuilder private func component() -> some View {
        switch spinnerType {
        case .continuous: VSpinner(type: .continuous())
        case .dashed: VSpinner(type: .dashed())
        }
    }
    
    @ViewBuilder private func settings() -> some View {
        VSegmentedPicker(selection: $spinnerType, headerTitle: "Type")
    }
}

// MARK: - Helpers
<<<<<<< HEAD
private enum VSpinnerTypeHelper: Int, StringRepresentableHashableEnumeration {
    case continous
=======
private enum VSpinnerTypeHelper: Int, PickableTitledEnumeration {
    case continuous
>>>>>>> 9be0aa71
    case dashed
    
    var stringRepresentation: String {
        switch self {
        case .continuous: return "Continuous"
        case .dashed: return "Dashed"
        }
    }
}

// MARK: Preview
struct VSpinnerDemoView_Previews: PreviewProvider {
    static var previews: some View {
        VSpinnerDemoView()
    }
}<|MERGE_RESOLUTION|>--- conflicted
+++ resolved
@@ -35,13 +35,8 @@
 }
 
 // MARK: - Helpers
-<<<<<<< HEAD
 private enum VSpinnerTypeHelper: Int, StringRepresentableHashableEnumeration {
-    case continous
-=======
-private enum VSpinnerTypeHelper: Int, PickableTitledEnumeration {
     case continuous
->>>>>>> 9be0aa71
     case dashed
     
     var stringRepresentation: String {
