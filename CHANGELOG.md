# Change Log

<<<<<<< HEAD
### 5.0.0(54)

General

- Button components will now register gestures even if the background is clear
- UIModels are re-structured and no longer depend on sub UI models
- `ImageBook` is no longer exposed to `public`, but UI models take icons instead

VWrappedButton

- Component is renamed to `VWrappedButton`
- `cornerRadius` can now be changed to be anything other than half of height
- `hiBox` is now backed up by `EdgeInsets_LeadingTrailingTopBottom`

VRectangularButton

- Component is renamed to `VRectangularButton`
- `hiBox` is now backed up by `EdgeInsets_LeadingTrailingTopBottom`

VRectangularCaptionButton

- Component is renamed to `VRectangularCaptionButton`
- `iconMargins` that had no effect previously, now apply to icon
- `roundedRectangleSize` is renamed to `rectangleSize`
- `cornerRadius` is renamed to `rectangleCornerRadius`
- `background` is renamed to `rectangleColors`
- `backgroundPressedScale` is renamed to `rectanglePressedScale`
- `borderWidth` is renamed to `rectangleBorderWidth`
- `borderColors` is renamed to `rectangleBorderColors`
- `labelPressedScale` is renamed to `iconPressedScale`

VPlainButton

- `hiBox` is now backed up by `EdgeInsets_LeadingTrailingTopBottom`

VCheckBox

- `hiBox` is renamed to `checkBoxHitBox`
- `checkBoxHitBox` is now backed up by `EdgeInsets_LeadingTrailingTopBottom`

VRadioButton

- `hiBox` is renamed to `radioButtonHitBox`
- `radioButtonHitBox` is now backed up by `EdgeInsets_LeadingTrailingTopBottom`

VStretchedToggleButton

- A new state-picker component is added that resembles `VStretchedButton`

VWrappedToggleButton

- A new state-picker component is added that resembles `VCapsuleButton`

VRectangularToggleButton

- A new state-picker component is added that resembles `VRectangularButton`
=======
### [4.3.8(54)](https://github.com/VakhoKontridze/VComponents/releases/tag/4.3.7) — *2023 09 03*

VPageIndicator

- Backing `Circle` is changed to `Capsule` to support different width and height

VCompactPageIndicator

- Backing `Circle` is changed to `Capsule` to support different width and height

### [4.3.7(53)](https://github.com/VakhoKontridze/VComponents/releases/tag/4.3.7) — *2023 09 01*
>>>>>>> 20ec8e24

VSegmentedPicker

- `headerTitleTextLineType` is changed to `multiline` with `leading` alignment and `1...2` lines
- `headerAndFooterMarginHorizontal` is split to `headerMarginHorizontal` and `footerMarginHorizontal`

VWheelPicker

- `headerTitleTextLineType` is changed to `multiline` with `leading` alignment and `1...2` lines
- `headerAndFooterMarginHorizontal` is split to `headerMarginHorizontal` and `footerMarginHorizontal`

VStepper

- `iconDimension` is renamed to `buttonIconDimension`
- `divider` is renamed to `dividerSize`

VSlider

- `isBodyDraggable` is added, and default value is set to `false` for `iOS`, changing the default behavior of the slider

VTextField

- `headerTitleTextLineType` is changed to `multiline` with `leading` alignment and `1...2` lines
- `headerAndFooterMarginHorizontal` is split to `headerMarginHorizontal` and `footerMarginHorizontal`

VTextView

- `headerTitleTextLineType` is changed to `multiline` with `leading` alignment and `1...2` lines
- `headerAndFooterMarginHorizontal` is split to `headerMarginHorizontal` and `footerMarginHorizontal`
- `contentMargin` is renamed to `contentMargins`

VCodeEntryView

- A new input component is added that allows for the entry of a code, such as PIN

VDisclosureGroup

- Disclosure button angles can now be customized for different states

VStretchedIndicatorStaticPagerTabView

- A new container component is added that presents children in `TabView` with custom header

VWrappedIndicatorStaticPagerTabView

- A new container component is added that presents children in `TabView` with custom header

VDynamicPagerTabView

- A new container component is added that presents children in `TabView` with custom header

VModal

- Keyboard handling is improved
- Size configuration is improved to support fractions and points separately for width and height
- Headers are removed
- `labelAndCloseButtonSpacing` is renamed to `headerLabelAndCloseButtonSpacing`
- `blur` is removed
- Dimming view now detects gestures even when clear

VBottomSheet

- Keyboard handling is improved
- Size configuration is improved to support fractions and points separately for width and heights
- Headers are removed
- `labelAndCloseButtonSpacing` is renamed to `headerLabelAndCloseButtonSpacing`
- Dimming view now detects gestures even when clear

VSideBar

- Keyboard handling is improved
- Size configuration is improved to support fractions and points separately for width and height
- Dimming view now detects gestures even when clear

VAlert

- Size configuration is improved
- `titleTextLineType` is changed to `multiline` with `center` alignment and `1...2` lines
- `blur` is removed
- Dimming view now detects gestures even when clear

VMenu

- `hiBox` is now backed up by `EdgeInsets_LeadingTrailingTopBottom`

VAutomaticPageIndicator

- Page indicator is removed due to it being obsoleted by `ViewThatFits`

VRollingCounter

- A new component is added that highlights change in a floating-number

### [4.3.7(53)](https://github.com/VakhoKontridze/VComponents/releases/tag/4.3.7) — *2023 09 01*

VSegmentedPicker

### [4.3.6(52)](https://github.com/VakhoKontridze/VComponents/releases/tag/4.3.6) — *2023 08 06*

VAlert

- Issue of title and message not wrapping to multiple lines is fixed

### [4.3.5(51)](https://github.com/VakhoKontridze/VComponents/releases/tag/4.3.5) — *2023 08 06*

VToast

- Issue with lifecycle duration not respecting appear animation duration is fixed
- Issue with hidden offset is fixed

### [4.3.4(50)](https://github.com/VakhoKontridze/VComponents/releases/tag/4.3.4) — *2023 07 17*

General

- [VCore](https://github.com/VakhoKontridze/VCore) is updated to `4.11.0`

### [4.3.3(49)](https://github.com/VakhoKontridze/VComponents/releases/tag/4.3.3) — *2023 06 10*

VListRow

- Issue with `VListRow.rowEnclosingSeparators(isFirst:)` not inserting first and last separators is fixed

### [4.3.2(48)](https://github.com/VakhoKontridze/VComponents/releases/tag/4.3.2) — *2023 06 10*

VSegmentedPicker

- Issue with all rows scaling down on press is fixed

### [4.3.1(47)](https://github.com/VakhoKontridze/VComponents/releases/tag/4.3.1) — *2023 06 07*

VRoundedButton

- `iconSize` is changed to `24x24` on `iOS` and to `26x26` on `watchOS`

### [4.3.0(46)](https://github.com/VakhoKontridze/VComponents/releases/tag/4.3.0) — *2023 05 06*

VStretchedButton

- Component now supports shadows

VLoadingStretchedButton

- Component now supports shadows

VCapsuleButton

- Component now supports shadows

VRoundedButton

- Component now supports shadows

VRoundedCaptionButton

- Component now supports shadows

VPlainButton

- `iconSize` is changed to `24`

VSheet

- Component is renamed to `VGroupBox`

VAlert

- API is overhauled

VConfirmationDialog

- Component is deprecated, and is replaced with `ConfirmationDialog` from [VCore](https://github.com/VakhoKontridze/VCore)

VMenu

- API is overhauled

VContextMenu

- API is overhauled

### [4.2.3(45)](https://github.com/VakhoKontridze/VComponents/releases/tag/4.2.3) — *2023 05 01*

General

- Issue with large icons going out of bounds in several components is fixed 

### [4.2.2(44)](https://github.com/VakhoKontridze/VComponents/releases/tag/4.2.2) — *2023 05 01*

Other

- Platform-specific compilation errors are fixed

### [4.2.1(43)](https://github.com/VakhoKontridze/VComponents/releases/tag/4.2.1) — *2023 05 01*

VBottomSheet

- BottomSheet now supports `iOS` `14.0`
- Issue with header title not being visible under some conditions is fixed

Other

- Compilation errors are fixed

### [4.2.0(42)](https://github.com/VakhoKontridze/VComponents/releases/tag/4.2.0) — *2023 04 29*

General

- `colorScheme` is added to modal components

VSegmentedPicker

- Picker API is overhauled

VWheelPicker

- Picker API is overhauled

VMenu

- Rows can now be disabled
- Picker API is overhauled

VContextMenu

- Rows can now be disabled

### [4.1.0(41)](https://github.com/VakhoKontridze/VComponents/releases/tag/4.1.0) — *2023 04 21*

VModal

- Modal now supports `iOS` `14.0`
- Issue with screen-sized modal in landscape is fixed

VBottomSheet

- Issue with screen-sized modal in landscape is fixed

VSideBar

- SideBar now supports `iOS` `14.0`
- Issue with screen-sized modal in landscape is fixed

### [4.0.7(40)](https://github.com/VakhoKontridze/VComponents/releases/tag/4.0.7) — *2023 04 20*

General

- Issue with button's content overflowing over rounded corners when margins are zero is fixed

### [4.0.6(39)](https://github.com/VakhoKontridze/VComponents/releases/tag/4.0.6) — *2023 04 15*

VSheet

- Default value of `roundedCorner` is fixed to be `allCorners` again in `VSheetUIModel`

### [4.0.5(38)](https://github.com/VakhoKontridze/VComponents/releases/tag/4.0.5) — *2023 04 15*

General

- [VCore](https://github.com/VakhoKontridze/VCore) is updated to `4.8.1` with fix to `PresentationHost` breaking modal frames when presented from `UIHostingController`

### [4.0.4(37)](https://github.com/VakhoKontridze/VComponents/releases/tag/4.0.4) — *2023 04 14*

VBottomSheet

- Issue with positioning of smaller sheets when using fully fixed height is fixed

### [4.0.3(36)](https://github.com/VakhoKontridze/VComponents/releases/tag/4.0.3) — *2023 04 13*

Other

- Issue of DEBUG imports preventing archiving is fixed 

### [4.0.2(35)](https://github.com/VakhoKontridze/VComponents/releases/tag/4.0.2) — *2023 04 13*

VBottomSheet

- Issue with positioning when using fully fixed height is fixed

### [4.0.1(34)](https://github.com/VakhoKontridze/VComponents/releases/tag/4.0.1) — *2023 04 12*

General

- Default haptic value is set to `nil` for most button components - `VCapsuleButton`, `VRoundedButton`, `VRoundedCaptionButton`, and `VPlainButton`

### [4.0.0(33)](https://github.com/VakhoKontridze/VComponents/releases/tag/4.0.0) — *2023 04 09*

General

- Package now supports `iOS` `13.0`
- Package now partially supports `macOS` `10.15`, `tvOS` `13.0`, and `watchOS` `6.0`
- Package now supports RTL languages
- Fonts now support dynamic sizing
- Haptic effects are added to most interactive components
- `PresentationHost` is moved to [VCore](https://github.com/VakhoKontridze/VCore)
- Buttons that contained `customLabelContent` in UI models now support label APIs that pass internal states to the custom label callback 
- Demo app replaced with detailed component previews
- Some colors are changed throughout the package
- `ColorBook.accent` is renamed to `ColorBook.accentBlue`
- "TitleLineType" used in names is changed to "TextLineType"
- Shadow offsets are changed from `CGSize` to `CGPoint`

VStretchedButton

- A new button type is added as a non-loading alternative to `VLoadingStretchedButton`

VPrimaryButton

- `VPrimaryButton` is renamed to `VLoadingStretchedButton`
- `animatesStateChange` is added in `VLoadingStretchedButtonUIModel`
- `backgroundPressedScale` and `labelPressedScale` are added in `VLoadingStretchedButtonUIModel`

VSecondaryButton

- `VSecondaryButton` is renamed to `VCapsuleButton`
- `animatesStateChange` is added in `VCapsuleButtonUIModel`
- `backgroundPressedScale` is added in `VCapsuleButtonUIModel`
- `labelPressedScale` is added in `VCapsuleButtonUIModel`
- `backgroundPressedScale` and `labelPressedScale` are added in `VCapsuleButtonUIModel`

VRoundedButton

- `VRoundedButton` not supports size instead of dimension
- `animatesStateChange` is added in `VRoundedButtonUIModel`
- `backgroundPressedScale` and `labelPressedScale` are added in `VRoundedButtonUIModel`

VRoundedLabeledButton

- `VRoundedLabeledButton` is renamed to `VRoundedCaptionButton`
- `VRoundedCaptionButton` not supports size instead of dimension
- `animatesStateChange` is added in `VRoundedLabeledButtonUIModel`
- `backgroundPressedScale`, `labelPressedScale`, and `captionPressedScale` are added in `VRoundedLabeledButtonUIModel`

VPlainButton

- `animatesStateChange` is added in `VPlainButtonUIModel`
- `labelPressedScale` is added in `VPlainButtonUIModel`

VSegmentedPicker

- `indicatorShadowOffsetX` and `indicatorShadowOffsetY` are replaced with `indicatorShadowOffset` in `VSegmentedPickerUIModel`
- `indicatorShadow.width` is changed from `0` to `1`

VWheelPicker

- `headerMarginHorizontal` is renamed to `HeaderTitleTextAndFooterTitleTextMarginHorizontal` in `VWheelPickerUIModel`

VStepper

- `iconDimension` is changed from `15` to `14`

VSlider

- `direction` is added to `VSliderUIModel` that support omni-directional layout
- `thumbShadowOffset` is added to `VSliderUIModel`
- `borderWidth`, and `border` colors are added in `VSliderUIModel`, that allows for border customization
- Issue with thumb not accounting for slider height is fixed

VRangeSlider

- `direction` is added to `VRangeSliderUIModel` that support omni-directional layout
- `thumbShadowOffset` is added to `VRangeSliderUIModel`
- `borderWidth`, and `border` colors are added in `VRangeSliderUIModel`, that allows for border customization
- Issue with thumb not accounting for slider height is fixed

VBottomSheet

- `VBottomSheetUIModel.noHeaderLabel` is renamed to `VBottomSheetUIModel.onlyGrabber`

VAlert

- `titleLineLimit` is replaced with `titleLineType` in `VAlertUIModel`
- `messageLineLimit` is replaced with `messageLineType` in `VAlertUIModel`

VToast

- `WidthType` is added in `VToastUIModel` that allows for additional customization, such as wrapping, stretching, or applying fixed width
- Highlighted factory instances are added to `VToastUIModel`
- `text` font no longer depends on backing `UIFont`
- Shadow configuration is added to `VToast`, but currently set to clear

VContinuousSpinner

- `borderWidth` is renamed to `thickness` in `VContinuousSpinnerUIModel`

VProgressBar

- `direction` is added to `VProgressBarUIModel` that support omni-directional layout
- `borderWidth`, and `border` colors are added in `VProgressBarUIModel`, that allows for border customization

VPageIndicator

- `dotBorderWidth`, and `dotBorder`/`selectedDotBorder` colors are added in `VPageIndicatorUIModel`, that allows for border customization
- `selectedIndex` is renamed to `current`

VCompactPageIndicator

- `dotBorderWidth`, and `dotBorder`/`selectedDotBorder` colors are added in `VCompactPageIndicatorUIModel`, that allows for border customization
- `selectedIndex` is renamed to `current`

VAutomaticPageIndicator

- `dotBorderWidth`, and `dotBorder`/`selectedDotBorder` colors are added in `VAutomaticPageIndicatorUIModel`, that allows for border customization
- `selectedIndex` is renamed to `current`

Helpers - Architectural Pattern Helpers

- `VAlertUIModel` is moved from `VAlertParameters` to `View.vAlert(id:parameters)`
- `SpinnerType` is removed from `VSpinnerParameters` and is moved to `View.vContinuousSpinner(parameters:)` and `View.vDashedSpinner(parameters:)`

### [3.2.3(32)](https://github.com/VakhoKontridze/VComponents/releases/tag/3.2.3) — *2023 04 09*

Other

- [VCore](https://github.com/VakhoKontridze/VCore) is updated to support `4.7.0` and up

### [3.2.2(31)](https://github.com/VakhoKontridze/VComponents/releases/tag/3.2.2) — *2023 04 02*

VSlider

- Issue with tap gesture registering incorrect location is fixed

### [3.2.1(30)](https://github.com/VakhoKontridze/VComponents/releases/tag/3.2.1) — *2023 03 23*

VTextField

- Issue with password visibility icon not being visible is fixed
- Close button animation is set to `nil`
- Issue with keyboard animation affecting close button's offset is fixed

### [3.2.0(29)](https://github.com/VakhoKontridze/VComponents/releases/tag/3.2.0) — *2023 03 09*

General

- Issue with tap gesture falling through some contents when presenting modal using `PresentationHost` is fixed
- Memory leak caused by `forceDismiss(id:)` method in `PresentationHost` is fixed
- `presentationHost(id:allowsHitTests:isPresented:content:)` method is added that replaces current `PresentationHost` API

VRoundedLabeledButton

- Missing `titleLabelLineType` from `VRoundedLabeledButtonUIModel` is now utilized inside the button

VRadioButton

- Issue with radio button turning off after being tapped is fixed

VTextField

- `VTextFieldType` is renamed to `ContentType` and is moved to `VTextFieldUIModel`

VTextView

- `TextLineLimitType` is removed from `init` and can now be customized via `textLineType` in `VTextViewUIModel`

VList

- `VListRowSeparatorType` is renamed to `SeparatorType` and is moved to `VListRowUIModel`

VModal

- Issue with some content not stretching to full width is fixed

VToast

- `VToastTextLineType` is renamed to `TextLineType` and is moved to `VToastUIModel`

VSpinner

- `VSpinner` is split to `VContinuousSpinner` and `VDashedSpinner`

VPageIndicator

- `VPageIndicator` is split to `VPageIndicator`, `VCompactPageIndicator` and `VAutomaticPageIndicator`

VMarquee

- `VMarquee` is split to `VWrappingMarquee` and `VBouncingMarquee`

### [3.1.0(28)](https://github.com/VakhoKontridze/VComponents/releases/tag/3.1.0) — *2023 03 03*

General

- Various properties inside UI models are replaced with relevant mapped sub UI models for additional customization. For instance, spinner properties inside `VPrimaryButtonUIModel` are replaced with `VPlainButtonUIModel`.

VPrimaryButton

- `animations` model is added to `VPrimaryButtonUIModel` for customizing spinner animations

VPageIndicator

- `direction` is added to `VPageIndicatorUIModel` that support omni-directional layout
- `dot` parameter is added to initializer that supports dot customization
- `VPageIndicatorUIModel` is split into 3 subsequent UI models representing each type
- `VPageIndicatorType.finite` is renamed to `VPageIndicatorType.standard` 
- `VPageIndicatorType.infinite` is renamed to `VPageIndicatorType.compact`

VMarquee

- Marquee container is added that auto-scrolls it's content

API

`VComponentsLocalizationService` is renamed to `VComponentsLocalizationManager`

### [3.0.0(27)](https://github.com/VakhoKontridze/VComponents/releases/tag/3.0.0) — *2022 10 02*

General

- `PresentationHost` API is updated, and all modals now have id-based `View` extension methods
- `PresentationHostViewController` is no longer `public`

VPrimaryButton

- Corner radius is changed from `20` to `16`.
- `titleMinimumScaleFactor` is added in `VPrimaryButtonUIModel`

VSecondaryButton

- `titleMinimumScaleFactor` is added in `VSecondaryButtonUIModel`

VSquareButton

- `VSquareButton` is renamed to `VRoundedButton`
- `titleMinimumScaleFactor` is added in `VRoundedButtonUIModel`

VRoundedLabeledButton

- New button type is added

VPlainButton

- `titleMinimumScaleFactor` is added in `VPlainButtonUIModel`

VNavigationLink

- Component is removed, as Package migrates to `NavigationStack`-based programatic navigation

VLink

- Component is removed, to support more UI customization with simple `UIApplication.shared.open(:)` 

VToggle

- `titleLineLimit` is replaced with `titleLineType` in `VToggleUIModel`
- `titleMinimumScaleFactor` is added in `VToggleUIModel`

VCheckBox

- `titleLineLimit` is replaced with `titleLineType` in `VCheckBoxUIModel`
- `titleMinimumScaleFactor` is added in `VCheckBoxUIModel`

VRadioButton

- `titleLineLimit` is replaced with `titleLineType` in `VRadioButtonUIModel`
- `titleMinimumScaleFactor` is added in `VRadioButtonUIModel`

VSegmentedPicker

- `headerLineLimit` is replaced with `headerTitleLineType` is `VSegmentedPickerUIModel`
- `footerLineLimit` is replaced with `footerTitleLineType` is `VSegmentedPickerUIModel`
- `titleMinimumScaleFactor` is added in `VSegmentedPickerUIModel`
- `indicatorPress` is added in `VSegmentedPickerUIModel`
- `rowContentPressedScale` is added in `VSegmentedPickerUIModel`
- Header and footer color mismatched when disabled is fixed
- `title` is renamed to `rowTitle` in `VSegmentedPickerUIModel`

VWheelPicker

- `headerLineLimit` is replaced with `headerTitleLineType` is `VWheelPickerUIModel`
- `footerLineLimit` is replaced with `footerTitleLineType` is `VWheelPickerUIModel`
- `titleMinimumScaleFactor` is added in `VWheelPickerUIModel`
- Header and footer color mismatched when disabled is fixed

VMenuPicker

- MenuPicker is deprecated. Use `VMenu` with `VMenuPickerSection`.

VTextField

- TextField Height is changed from `45` to `50`
- `placeholder` color is added to `VTextFieldUIModel`
- `headerLineLimit` is replaced with `headerTitleLineType` is `VTextFieldUIModel`
- `footerLineLimit` is replaced with `footerTitleLineType` is `VTextFieldUIModel`
- Header and footer color mismatched when disabled is fixed

VTextView

- TextView component is added

VDisclosureGroup

- Chevron icon direction is now right for collapsed state, and down for expanded
- `contentMargins` are changed from `15`s to `zero` in `VDisclosureGroupUIModel`. This configuration supports list with already-padded rows. But in case of non-list content, additional padding must be used.
- `VDisclosureGroupUIModel.insettedContent` is added
- Issue with corner radius messing layout when content margin is `zero` is fixed

VLazyScrollView

- List is removed for more versatile `VListRow`-based API

VList

- List is removed for more versatile `VListRow`-based API

VStaticList

- List is removed for more versatile `VListRow`-based API

VModal

- Modal header title now can be changed via `vModalHeaderTitle(_:)` and `vModalHeaderLabel(_:)`
- `contentMargins` are changed from `15`s to `zero` in `VModalUIModel`. This configuration supports list with already-padded rows. But in case of non-list content, additional padding must be used.
- `VModalUIModel.insettedContent` is added
- `VModalUIModel.noHeaderLabel` is added
- `headerSafeAreaEdges` is added to `VModalUIModel` that can be used for full-sized modal

VBottomSheet

- BottomSheet header title now can be changed via `vBottomSheetHeaderTitle(_:)` and `vBottomSheetHeaderLabel(_:)`
- `contentMargins` are changed from `15`s to `zero` in `VBottomSheetUIModel`. This configuration supports list with already-padded rows. But in case of non-list content, additional padding must be used.
- `VBottomSheetUIModel.insettedContent` is added
- `VBottomSheetUIModel.scrollableContent` is added
- `VBottomSheetUIModel.noHeaderLabel` is added
- `VBottomSheetUIModel.scrollableContentNoHeaderLabel` is added
- `VBottomSheetUIModel.fullSizedContent` is added
- `headerSafeAreaEdges` is added to `VBottomSheetUIModel` that can be used for full-sized modal
- Issue with content clipping outside container with big corner radius is fixed
- Issue with content not stretching to full height when grabber, header, and divider are all hidden if fixed
- `isContentDraggable` is renamed to `contentIsDraggable` in `VBottomSheetUIModel`

VSideBar

- `contentMargins` are changed from `15`s to `zero` in `VSideBarUIModel`. This configuration supports list with already-padded rows. But in case of non-list content, additional padding must be used.
- `VSideBarUIModel.insettedContent` is added

VAlert

- Alert now builds actions using `resultBuilder`
- `VAlertPresentable` is added in style of `AlertPresentable` from [VCore](https://github.com/VakhoKontridze/VCore)

VConfirmationDialog

- ConfirmationDialog now builds actions using `resultBuilder`
- ConfirmationDialog API is updated to match `VAlert`
- `VConfirmationDialogPresentable` is added in style of `ConfirmationDialogPresentable` from [VCore](https://github.com/VakhoKontridze/VCore)

VMenu

- Menu now support multiple section
- Menu now builds sections and rows using `resultBuilder`
- Menu now supports picker section, transferred from `VMenuPicker`

VContextMenu

- ContextMenu now support multiple section
- ContextMenu now builds sections and rows using `resultBuilder`
- ContextMenu now supports picker section, transferred from `VMenuPicker`

VToast

- `VToastType` is renamed to `VToastTextLineType`

VSpinner

- `VSpinnerPresentable` is added in style of `ProgressViewPresentable` from [VCore](https://github.com/VakhoKontridze/VCore)

VText

- `VTextType` is renamed to `TextLineType`

Other

- `PickableEnumeration` is renamed to `HashableEnumeration`
- `PickableTitledEnumeration` is renamed to `StringRepresentableHashableEnumeration`
- `HashableEnumeration` and `CustomStringConvertibleHashableEnumeration` are moved to [VCore](https://github.com/VakhoKontridze/VCore)
- `GenericState`s and `GenericStateModels`s are moved to [VCore](https://github.com/VakhoKontridze/VCore)
- `BasicAnimation` is moved to [VCore](https://github.com/VakhoKontridze/VCore)
- pressed and disabled `Color`s in `ColorBook` are updated, to be `0.3` opacity of original reference `Color`s

### [2.3.4(26)](https://github.com/VakhoKontridze/VComponents/releases/tag/2.3.4) — *2022 07 04*

General

- Bug fixes and improvements

### [2.3.3(25)](https://github.com/VakhoKontridze/VComponents/releases/tag/2.3.3) — *2022 07 04*

Models

- `EdgeInsets`s are renamed to full names from [VCore](https://github.com/VakhoKontridze/VCore)

### [2.3.2(24)](https://github.com/VakhoKontridze/VComponents/releases/tag/2.3.2) — *2022 07 04*

Other

- [VCore](https://github.com/VakhoKontridze/VCore) is updated to the latest version

### [2.3.1(23)](https://github.com/VakhoKontridze/VComponents/releases/tag/2.3.1) — *2022 07 04*

General

- Divider and separators are now scaled to screen sizes

VModal

- Issue with content clipping outside border, when margins are zero, is fixed

### [2.3.0(22)](https://github.com/VakhoKontridze/VComponents/releases/tag/2.3.0) — *2022 06 27*

VSideBar

- SideBar now supports presentation from all four edges
- Issue with buttons, nested inside `ScrollView`, not registering clicks is fixed

### [2.2.0(21)](https://github.com/VakhoKontridze/VComponents/releases/tag/2.2.0) — *2022 06 25*

VBaseButton

- Button is deprecated, use `SwiftUIBaseButton` from [VCore](https://github.com/VakhoKontridze/VCore)

VTextField

- Issue with keyboard dismissing after changing the secure status is fixed

VList

- `VListLayoutType` is deprecated. Old `VList` now supports flexible layout, and new `VStaticList` is added for fixed layout.
- Last separator is now visible by default
- Separator has been added before the first row, which is visible by default

VStaticList

- New list component is added that has a fixed layout

VContextMenu

- ContextMenu component is added

### [2.1.2(20)](https://github.com/VakhoKontridze/VComponents/releases/tag/2.1.2) — *2022 06 20*

General

- `Model` objects are renamed to `UIModel`s

### [2.1.1(19)](https://github.com/VakhoKontridze/VComponents/releases/tag/2.1.1) — *2022 06 17*

Other

- Missing demo app `.xcodeproj` file is now tracked

### [2.1.0(18)](https://github.com/VakhoKontridze/VComponents/releases/tag/2.1.0) — *2022 06 15*

VSlider

- `roundsProgressViewRightEdge` is added to `VSliderModel` to round progress view
- Progress view is now rounded by default

VProgressBar

- `roundsProgressViewRightEdge` is added to `VProgressBar` to round progress view
- Progress view is now rounded by default

Other

- `ModalSizes` and `ModalSizes.SizeConfiguration` now conform to `Equatable, `Hashable`, and `Comparable`
- `asSwiftUIAnimation` is renamed to `toSwiftUIAnimation` in `BasicAnimation`

### [2.0.0(17)](https://github.com/VakhoKontridze/VComponents/releases/tag/2.0.0) — *2022 05 26*

General

- Project is migrated from `XCFramework` to `Swift` Package
- Project now partially supports `macOS`, `tvOS`, and `watchOS`
- Components are reworked
- Colors have been reworked
- Button, state, and value picker components' state enums are removed, and `disabled` modifier can be used instead
- Generic type `Content` is renamed to `Label` in button and state pickers as per `SwiftUI`'s guidelines
- `ImageBook` is made public, and asset icons in library can no be re-set
- Several internal properties are now exposed to public in models
- `blinder` is renamed to `dimmingView`

VPrimaryButton

- Button loader size is changed from `10` to `15`

VSquareButton

- Button font is changed to `system bold` size `15`

VPlainButton

- Button font is changed to `system medium` size `15`

VChevronButton

- Button is removed in favor of more general `VSquareButton` 

VCloseButton

- Button is removed in favor of more general `VSquareButton`

VWebLink

- `VWebLink` is renamed to `VLink`

VToggle

- `titleLineLimit` is added to `VToggleModel`

VCheckBox

- `titleLineLimit` is added to `VCHeckBoxModel`

VRadioButton

- `titleLineLimit` is added to `VRadioButtonModel`

VSegmentedPicker

- `headerLineLimit` and `footerLineLimit` are added to `VSegmentedPickerModel`

VMenuPicker

- Label issue with `iOS` `15` is fixed

VWheelPicker

- `headerLineLimit` and `footerLineLimit` are added to `VWheelPicker`

VRangeSlider

- RangeSlider would now crash if invalid height parameters are used

VBaseTextField

- TextField is obsoleted by native `TextField` since SwiftUI `3.0`, and is removed

VTextField

- TextField now support native `focusable()` API
- `VTextFieldHighlight` is removed in favor of custom `VTextFieldModel`s
- TextField Height is changed from `50` to `45`
- TextField corner radius is changed from `10` to `12`
- Placeholder font is changed to `system` size `16`
- `warning` highlight is added to `VTextFieldModel`
- `headerLineLimit` and `footerLineLimit` are added to `VTextFieldModel`

VSheet

- Sheet margins are changed from `10` to `15`

VAccordion

- `VAccordion` is renamed to `VDisclosureGroup`
- DisclosureGroup margins are changed from `10` to `15`

VBaseList

- `VBaseList` is renamed to `VList`
- List can now be initialized with constant range and row content

VList

- List is removed in favor of `VBaseList` (now `VList`) and `VSheet`

VSectionList

- List is removed in favor of `VBaseList` (now `VList`) and `VSheet`

VTabNavigationView

- TabNavigationView is removed

VNavigationView

- NavigationView is removed

VModal

- Modal is migrated to new `SwiftUI` `3.0` API
- Modal now supports landscape mode
- `headerAlignment` is added to `VModalModel`
- Modal margins are changed from `10` to `15`
- Modal now has option for adding shadow

VHalfModal

- `VHalfModal` is renamed to `VBottomSheet
- BottomSheet is migrated to new `SwiftUI` `3.0` API`
- BottomSheet now supports landscape mode
- `headerAlignment` is added to `VBottomSheetModel`
- BottomSheet can now be snapped to height by dragging it at high velocities
- BottomSheet now supports content autoresizing
- BottomSheet height has changed to `0.6`, `0.6`, and `0.9` ratios of screen height as min, ideal, and max heights
- BottomSheet margins are changed from `10` to `15` 
- BottomSheet now has option for adding shadow
- Issue with modal snapping to max height if dragged to min when `pullDown` dismiss type is not enabled is fixed
- BottomSheet would now crash if invalid height parameters are used

VSideBar

- SideBar is migrated to new `SwiftUI` `3.0` API`
- SideBar now supports landscape mode
- SideBar margins are changed from `10` to `15`
- SideBar now has option for adding shadow

VDialog

- `VDialog` is renamed to `VAlert`
- Alert is migrated to new `SwiftUI` `3.0` API`
- Alert now supports landscape mode
- Alert can now be created with `Error`
- Alert now has option for adding shadow
- `description` is renamed to `message`

VActionSheet

- `VActionSheet` is renamed to `VConfirmationDialog`
- ConfirmationDialog is migrated to new `SwiftUI` `3.0` API`
- `description` is renamed to `message`

VMenu

- Label issue with `iOS` `15` is fixed

VToast

- Toast is migrated to new `SwiftUI` `3.0` API`
- `rounded` `VToast.Layout.CornerRadiusType` is renamed to `capsule`
- `custom` `VToast.Layout.CornerRadiusType` is renamed to `rounded`
- `VToastType` `oneLine` is renamed to `singleLine`

VPageIndicator

- PageIndicator would now crash if invalid height parameters are used

VBaseView

- View is removed as it offers no additional customization

VText

- `VTextType` `oneLine` is renamed to `singleLine`

Other

- `StateColors`s and `StateOpacities`s are replaced with`GenericStateModel`s
- `LayoutGroup`s are renamed to `EdgeInsets`s
- `VPickableItem` is renamed to `PickableEnumeration`

API

- `VComponentsLocalizationService` is added, that supports localization within the Package

### [1.6.0(16)](https://github.com/VakhoKontridze/VComponents/releases/tag/1.6.0) — *2022 01 07*

General

- `showIndicator` property is moved from `Misc` to `Layout` in the models, and empty `Misc` objects are deprecated

VToast

- `oneLine` is now a default parameter in the initializer

VText

- `oneLine` is now a default parameter in the initializer
- `truncatingMode` property is added to `VTextModel`
- `minimumScaleFactor` property is added to `VTextModel`

Extensions

- Issues with conditional `View` function `if` are fixed

### [1.5.0(15)](https://github.com/VakhoKontridze/VComponents/releases/tag/1.5.0) — *2021 12 24*

VBaseButton

- `VBaseButton` API is updated by implementing `VBaseButtonGestureState`
- Implementation of state-bound components is also updated

VCheckBox

- Component now supports colors for pressed state in `VCheckBoxModel`

VRadioButton

- Component now supports colors for pressed state in `VRadioButtonModel`

VToggle

- Component now supports colors for pressed state in `VToggleModel`

Other

- `StateColors_EPDL` is renamed to `StateColors_EPLD`

### [1.4.6(14)](https://github.com/VakhoKontridze/VComponents/releases/tag/1.4.6) — *2021 12 10*

VBaseButton

- Clicks overriding scroll gesture is fixed

VPrimaryButton

- Button height is changed to `56`

### [1.4.5(13)](https://github.com/VakhoKontridze/VComponents/releases/tag/1.4.5) — *2021 11 05*

General

- `nextState` is renamed to `setNextState` in state-bound component states

Other

- Several color group objects and their parameters are renamed

### [1.4.4(12)](https://github.com/VakhoKontridze/VComponents/releases/tag/1.4.4) — *2021 10 28*

VHalfModal

- `Resize Indicator` is renamed to `Grabber`

### [1.4.3(11)](https://github.com/VakhoKontridze/VComponents/releases/tag/1.4.3) — *2021 10 11*

Bug fixes and improvements

### [1.4.2(10)](https://github.com/VakhoKontridze/VComponents/releases/tag/1.4.2) — *2021 09 02*

VSpinner

- Issue with `continuous` spinner breaking in `NavigationView` in `SwiftUI` `3.0` is fixed

### [1.4.1(9)](https://github.com/VakhoKontridze/VComponents/releases/tag/1.4.1) — *2021 08 29*

VCheckBox

- `intermediate` is renamed to `indeterminate`

VLink

- `VLink` is renamed to `VWebLink`

VSectionList
- `VSectionListRowViewModelable` is deprecated in favor of `Identifiable`

Other

- Layout and color groups used in models can now be initialized as `.zero`, `.clear`, and `.solid`

### [1.4.0(8)](https://github.com/VakhoKontridze/VComponents/releases/tag/1.4.0) — *2021 08 26*

VNavigationLink

- Navigation can now occur using `vNavigationLink` `View` extension

VBaseList

- Divider margins are added to `VBaseListModel`

VList

- Divider margins are added to `VListModel`

VSectionList

- Divider margins are added to `VSectionListModel`
- `VSectionListRow` is renamed to `VSectionListRowViewModelable`
- `VSectionListSection` is renamed to `VSectionListSectionViewModelable`

VAccordion

- Divider margins are added to `VAccordionModel`

VNavigationView

- Default divider color is changed from `ColorBook.clear` to gray

VBaseView

- Default title alignment is changed from `leading` to `center`

### [1.3.1(7)](https://github.com/VakhoKontridze/VComponents/releases/tag/1.1.1) — *2021 02 27*

VBaseTextField

- TextField calling `onChange` handler one keystroke behind is fixed

VTextField

- TextField calling `onChange` handler one keystroke behind is fixed

### [1.3.0(6)](https://github.com/VakhoKontridze/VComponents/releases/tag/1.3.0) — *2021 02 16*

VBaseTextField

- `autocapitalization` is added to `VBaseTextFieldModel`

VTextField

- `autocapitalization` is added to `VTextFieldModel`

### [1.2.1(5)](https://github.com/VakhoKontridze/VComponents/releases/tag/1.2.1) — *2021 02 14*

VHalfModal

- Close button layout when embedded inside `VNavigationView` is fixed

### [1.2.0(4)](https://github.com/VakhoKontridze/VComponents/releases/tag/1.2.0) — *2021 02 12*

VSection

- `VSection` is renamed to `VList`

VTable

- `VTable` is renamed to `VSectionList`

VLazyList

- `VLazyList` is renamed to `VLazyScrollView`

### [1.1.1(3)](https://github.com/VakhoKontridze/VComponents/releases/tag/1.1.1) — *2021 02 10*

Bug fixes and improvements

### [1.1.0(2)](https://github.com/VakhoKontridze/VComponents/releases/tag/1.1.0) — *2021 02 09*

General

- Documentation on public declarations, methods, and properties are added

### [1.0.0(1)](https://github.com/VakhoKontridze/VComponents/releases/tag/1.0.0) — *2021 02 07*

Initial release<|MERGE_RESOLUTION|>--- conflicted
+++ resolved
@@ -1,7 +1,6 @@
 # Change Log
 
-<<<<<<< HEAD
-### 5.0.0(54)
+### 5.0.0(55)
 
 General
 
@@ -57,19 +56,6 @@
 VRectangularToggleButton
 
 - A new state-picker component is added that resembles `VRectangularButton`
-=======
-### [4.3.8(54)](https://github.com/VakhoKontridze/VComponents/releases/tag/4.3.7) — *2023 09 03*
-
-VPageIndicator
-
-- Backing `Circle` is changed to `Capsule` to support different width and height
-
-VCompactPageIndicator
-
-- Backing `Circle` is changed to `Capsule` to support different width and height
-
-### [4.3.7(53)](https://github.com/VakhoKontridze/VComponents/releases/tag/4.3.7) — *2023 09 01*
->>>>>>> 20ec8e24
 
 VSegmentedPicker
 
@@ -162,6 +148,16 @@
 VRollingCounter
 
 - A new component is added that highlights change in a floating-number
+
+### [4.3.8(54)](https://github.com/VakhoKontridze/VComponents/releases/tag/4.3.7) — *2023 09 03*
+
+VPageIndicator
+
+- Backing `Circle` is changed to `Capsule` to support different width and height
+
+VCompactPageIndicator
+
+- Backing `Circle` is changed to `Capsule` to support different width and height
 
 ### [4.3.7(53)](https://github.com/VakhoKontridze/VComponents/releases/tag/4.3.7) — *2023 09 01*
 
