--- conflicted
+++ resolved
@@ -1,7 +1,6 @@
 # Change Log
 
-<<<<<<< HEAD
-### 4.3.0(45)
+### 4.3.0(46)
 
 VPlainButton
 
@@ -22,13 +21,12 @@
 VContextMenu
 
 - ContextMenu API is overhauled
-=======
+
 ### [4.2.3(45)](https://github.com/VakhoKontridze/VComponents/releases/tag/4.2.3) — *2023 05 01*
 
 General
 
 - Issue with large icons going out of bounds in several components is fixed 
->>>>>>> 6acb1c45
 
 ### [4.2.2(44)](https://github.com/VakhoKontridze/VComponents/releases/tag/4.2.2) — *2023 05 01*
 
