# Change Log

<<<<<<< HEAD
### 3.0.0(?)

VNavigationLink

- Button can now be initialized with title

VLink

- Button can now be initialized with title

VMenuPicker

- MenuPicker is deprecated. Use `VMenu` with `VMenuPickerSection`.

VDisclosureGroup

- `contentMargins` are changed from `15`'s to `zero` in `VDisclosureGroupUIModel`. This configuration supports list with already-padded rows. But in case of non-list content, additional padding must be used.

VModal

- `contentMargins` are changed from `15`'s to `zero` in `VModalUIModel`. This configuration supports list with already-padded rows. But in case of non-list content, additional padding must be used.

VBottomSheet

- `contentMargins` are changed from `15`'s to `zero` in `VBottomSheetUIModel`. This configuration supports list with already-padded rows. But in case of non-list content, additional padding must be used.

VSideBar

- `contentMargins` are changed from `15`'s to `zero` in `VSideBarUIModel`. This configuration supports list with already-padded rows. But in case of non-list content, additional padding must be used.

VMenu

- Menu now support multiple section
- Menu now builds sections and rows using `resultBuilder`'s
- Menu now supports picker section, transferred from `VMenuPicker`

Other

- `PickableEnumeration` is renamed to `HashableEnumeration`
- `PickableTitledEnumeration` is renamed to `CustomStringConvertibleHashableEnumeration`
- `HashableEnumeration` and `CustomStringConvertibleHashableEnumeration` are moved to `VCore`
- `GenericState`'s and `GenericStateModels`'s are moved to `VCore`
- `BasicAnimation` is moved to `VCore`
=======
### [2.3.2(24)](https://github.com/VakhoKontridze/VComponents/releases/tag/2.3.2) — *2022 07 04*

Other

- `VCore` is updated to the latest version
>>>>>>> 9ebcb508

### [2.3.1(23)](https://github.com/VakhoKontridze/VComponents/releases/tag/2.3.1) — *2022 07 04*

General

- Divider and separators are now scaled to screen sizes

VModal

- Issue with content clipping outside border, when margins are zero, is fixed

### [2.3.0(22)](https://github.com/VakhoKontridze/VComponents/releases/tag/2.3.0) — *2022 06 27*

VSideBar

- SideBar now supports presentation from all four edges
- Issue with buttons, nested inside `ScrollView`, not registering clicks is fixed

### [2.2.0(21)](https://github.com/VakhoKontridze/VComponents/releases/tag/2.2.0) — *2022 06 25*

VBaseButton

- Button is deprecated, use `SwiftUIBaseButton` from `VCore`

VTextField

- Issue with keyboard dismissing after changing the secure status is fixed

VList

- `VListLayoutType` is deprecated. Old `VList` now supports flexible layout, and new `VStaticList` is added for fixed layout.
- Last separator is now visible by default
- Separator has been added before the first row, which is visible by default

VStaticList

- New list component is added that has a fixed layout

VContextMenu

- ContextMenu component is added

### [2.1.2(20)](https://github.com/VakhoKontridze/VComponents/releases/tag/2.1.2) — *2022 06 20*

General

- `Model` objects are renamed to `UIModel`'s

### [2.1.1(19)](https://github.com/VakhoKontridze/VComponents/releases/tag/2.1.1) — *2022 06 17*

Other

- Missing demo app `.xcodeproj` file is now tracked

### [2.1.0(18)](https://github.com/VakhoKontridze/VComponents/releases/tag/2.1.0) — *2022 06 15*

VSlider

- `roundsProgressViewRightEdge` is added to `VSliderModel` to round progress view
- Progress view is now rounded by default

VProgressBar

- `roundsProgressViewRightEdge` is added to `VProgressBar` to round progress view
- Progress view is now rounded by default

Other

- `ModalSizes` and `ModalSizes.SizeConfiguration` now conform to `Equatable, `Hashable`, and `Comparable`
- `asSwiftUIAnimation` is renamed to `toSwiftUIAnimation` in `BasicAnimation`

### [2.0.0(17)](https://github.com/VakhoKontridze/VComponents/releases/tag/2.0.0) — *2022 05 26*

General

- Project is migrated from `XCFramework` to `Swift Package`
- Project now partially supports `macOS`, `tvOS`, and `watchOS`
- Components are reworked
- Colors have been reworked
- Button, state, and value picker components' state enums are removed, and `disabled` modifier can be used instead
- Generic type `Content` is renamed to `Label` in button and state pickers as per `SwiftUI`'s guidelines
- `ImageBook` is made public, and asset icons in library can no be re-set
- `VComponentsLocalizationService` is added, that supports localization within the package
- Several internal properties are now exposed to public in models
- `blinder` is renamed to `dimmingView`

VPrimaryButton

- Button loader size is changed from `10` to `15`

VSquareButton

- Button font is changed to `system bold` size `15`

VPlainButton

- Button font is changed to `system medium` size `15`

VChevronButton

- Button is removed in favor of more general `VSquareButton` 

VCloseButton

- Button is removed in favor of more general `VSquareButton`

VWebLink

- `VWebLink` is renamed to `VLink`

VToggle

- `titleLineLimit` is added to `VToggleModel`

VCheckBox

- `titleLineLimit` is added to `VCHeckBoxModel`

VRadioButton

- `titleLineLimit` is added to `VRadioButtonModel`

VSegmentedPicker

- `headerLineLimit` and `footerLineLimit` are added to `VSegmentedPickerModel`

VMenuPicker

- Label issue with `iOS` `15` is fixed

VWheelPicker

- `headerLineLimit` and `footerLineLimit` are added to `VWheelPicker`

VRangeSlider

- RangeSlider would now crash if invalid height parameters are used

VBaseTextField

- TextField is obsoleted by native `TextField` since SwiftUI `3.0`, and is removed

VTextField

- TextField now support native `focusable()` API
- `VTextFieldHighlight` is removed in favor of custom `VTextFieldModel`'s
- TextField Height is changed from `50` to `45`
- TextField corner radius is changed from `10` to `12`
- Placeholder font is changed to `system` size `16`
- `warning` highlight is added to `VTextFieldModel`
- `headerLineLimit` and `footerLineLimit` are added to `VTextFieldModel`

VSheet

- Sheet margins are changed from `10` to `15`

VAccordion

- `VAccordion` is renamed to `VDisclosureGroup`
- DisclosureGroup margins are changed from `10` to `15`

VBaseList

- `VBaseList` is renamed to `VList`
- List can now be initialized with constant range and row content

VList

- List is removed in favor of `VBaseList` (now `VList`) and `VSheet`

VSectionList

- List is removed in favor of `VBaseList` (now `VList`) and `VSheet`

VTabNavigationView

- TabNavigationView is removed

VNavigationView

- NavigationView is removed

VModal

- Modal is migrated to new `SwiftUI` `3.0` API
- Modal now supports landscape mode
- `headerAlignment` is added to `VModalModel`
- Modal margins are changed from `10` to `15`
- Modal now has option for adding shadow

VHalfModal

- `VHalfModal` is renamed to `VBottomSheet
- BottomSheet is migrated to new `SwiftUI` `3.0` API`
- BottomSheet now supports landscape mode
- `headerAlignment` is added to `VBottomSheetModel`
- BottomSheet can now be snapped to height by dragging it at high velocities
- BottomSheet now supports content autoresizing
- BottomSheet height has changed to `0.6`, `0.6`, and `0.9` ratios of screen height as min, ideal, and max heights
- BottomSheet margins are changed from `10` to `15` 
- BottomSheet now has option for adding shadow
- Issue with modal snapping to max height if dragged to min when `pullDown` dismiss type is not enabled is fixed
- BottomSheet would now crash if invalid height parameters are used

VSideBar

- SideBar is migrated to new `SwiftUI` `3.0` API`
- SideBar now supports landscape mode
- SideBar margins are changed from `10` to `15`
- SideBar now has option for adding shadow

VDialog

- `VDialog` is renamed to `VAlert`
- Alert is migrated to new `SwiftUI` `3.0` API`
- Alert now supports landscape mode
- Alert can now be created with `Error`
- Alert now has option for adding shadow
- `description` is renamed to `message`

VActionSheet

- `VActionSheet` is renamed to `VConfirmationDialog`
- ConfirmationDialog is migrated to new `SwiftUI` `3.0` API`
- `description` is renamed to `message`

VMenu

- Label issue with `iOS` `15` is fixed

VToast

- Toast is migrated to new `SwiftUI` `3.0` API`
- `rounded` `VToast.Layout.CornerRadiusType` is renamed to `capsule`
- `custom` `VToast.Layout.CornerRadiusType` is renamed to `rounded`
- `VToastType` `oneLine` is renamed to `singleLine`

VPageIndicator

- PageIndicator would now crash if invalid height parameters are used

VBaseView

- View is removed as it offers no additional customization

VText

- `VTextType` `oneLine` is renamed to `singleLine`

Other

- `StateColors`'s and `StateOpacities`'s are replaced with`GenericStateModel`'s
- `LayoutGroup`'s is renamed to `EdgeInsets`'s
- `VPickableItem` is renamed to `PickableEnumeration`

### [1.6.0(16)](https://github.com/VakhoKontridze/VComponents/releases/tag/1.6.0) — *2022 01 07*

General

- `showIndicator` property is moved from `Misc` to `Layout` in the models, and empty `Misc` objects are deprecated

VToast

- `oneLine` is now a default parameter in the initializer

VText

- `oneLine` is now a default parameter in the initializer
- `truncatingMode` property is added to `VTextModel`
- `minimumScaleFactor` property is added to `VTextModel`

Extensions

- Issues with conditional `View` function `if` are fixed

### [1.5.0(15)](https://github.com/VakhoKontridze/VComponents/releases/tag/1.5.0) — *2021 12 24*

VBaseButton

- `VBaseButton` API is updated by implementing `VBaseButtonGestureState`
- Implementation of state-bound components is also updated

VCheckBox

- Component now supports colors for pressed state in `VCheckBoxModel`

VRadioButton

- Component now supports colors for pressed state in `VRadioButtonModel`

VToggle

- Component now supports colors for pressed state in `VToggleModel`

Other

- `StateColors_EPDL` is renamed to `StateColors_EPLD`

### [1.4.6(14)](https://github.com/VakhoKontridze/VComponents/releases/tag/1.4.6) — *2021 12 10*

VBaseButton

- Clicks overriding scroll gesture is fixed

VPrimaryButton

- Button height is changed to `56`

### [1.4.5(13)](https://github.com/VakhoKontridze/VComponents/releases/tag/1.4.5) — *2021 11 05*

General

- `nextState` is renamed to `setNextState` in state-bound component states

Other

- Several color group objects and their parameters are renamed

### [1.4.4(12)](https://github.com/VakhoKontridze/VComponents/releases/tag/1.4.4) — *2021 10 28*

VHalfModal

- `Resize Indicator` is renamed to `Grabber`

### [1.4.3(11)](https://github.com/VakhoKontridze/VComponents/releases/tag/1.4.3) — *2021 10 11*

Bug fixes and improvements

### [1.4.2(10)](https://github.com/VakhoKontridze/VComponents/releases/tag/1.4.2) — *2021 09 02*

VSpinner

- Issue with `continuous` spinner breaking in `NavigationView` in `SwiftUI` `3.0` is fixed

### [1.4.1(9)](https://github.com/VakhoKontridze/VComponents/releases/tag/1.4.1) — *2021 08 29*

VCheckBox

- `intermediate` is renamed to `indeterminate`

VLink

- `VLink` is renamed to `VWebLink`

VSectionList
- `VSectionListRowViewModelable` is deprecated in favor of `Identifiable`

Other

- Layout and color groups used in models can now be initialized as `.zero`, `.clear`, and `.solid`

### [1.4.0(8)](https://github.com/VakhoKontridze/VComponents/releases/tag/1.4.0) — *2021 08 26*

VNavigationLink

- Navigation can now occur using `vNavigationLink` `View` extension

VBaseList

- Divider margins are added to `VBaseListModel`

VList

- Divider margins are added to `VListModel`

VSectionList

- Divider margins are added to `VSectionListModel`
- `VSectionListRow` is renamed to `VSectionListRowViewModelable`
- `VSectionListSection` is renamed to `VSectionListSectionViewModelable`

VAccordion

- Divider margins are added to `VAccordionModel`

VNavigationView

- Default divider color is changed from `ColorBook.clear` to gray

VBaseView

- Default title alignment is changed from `leading` to `center`

### [1.3.1(7)](https://github.com/VakhoKontridze/VComponents/releases/tag/1.1.1) — *2021 02 27*

VBaseTextField

- TextField calling `onChange` handler one keystroke behind is fixed

VTextField

- TextField calling `onChange` handler one keystroke behind is fixed

### [1.3.0(6)](https://github.com/VakhoKontridze/VComponents/releases/tag/1.3.0) — *2021 02 16*

VBaseTextField

- `autocapitalization` is added to `VBaseTextFieldModel`

VTextField

- `autocapitalization` is added to `VTextFieldModel`

### [1.2.1(5)](https://github.com/VakhoKontridze/VComponents/releases/tag/1.2.1) — *2021 02 14*

VHalfModal

- Close button layout when embedded inside `VNavigationView` is fixed

### [1.2.0(4)](https://github.com/VakhoKontridze/VComponents/releases/tag/1.2.0) — *2021 02 12*

VSection

- `VSection` is renamed to `VList`

VTable

- `VTable` is renamed to `VSectionList`

VLazyList

- `VLazyList` is renamed to `VLazyScrollView`

### [1.1.1(3)](https://github.com/VakhoKontridze/VComponents/releases/tag/1.1.1) — *2021 02 10*

Bug fixes and improvements

### [1.1.0(2)](https://github.com/VakhoKontridze/VComponents/releases/tag/1.1.0) — *2021 02 09*

General

- Documentation on public declarations, methods, and properties are added

### [1.0.0(1)](https://github.com/VakhoKontridze/VComponents/releases/tag/1.0.0) — *2021 02 07*

Initial release<|MERGE_RESOLUTION|>--- conflicted
+++ resolved
@@ -1,6 +1,5 @@
 # Change Log
 
-<<<<<<< HEAD
 ### 3.0.0(?)
 
 VNavigationLink
@@ -44,13 +43,12 @@
 - `HashableEnumeration` and `CustomStringConvertibleHashableEnumeration` are moved to `VCore`
 - `GenericState`'s and `GenericStateModels`'s are moved to `VCore`
 - `BasicAnimation` is moved to `VCore`
-=======
+
 ### [2.3.2(24)](https://github.com/VakhoKontridze/VComponents/releases/tag/2.3.2) — *2022 07 04*
 
 Other
 
 - `VCore` is updated to the latest version
->>>>>>> 9ebcb508
 
 ### [2.3.1(23)](https://github.com/VakhoKontridze/VComponents/releases/tag/2.3.1) — *2022 07 04*
 
