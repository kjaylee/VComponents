--- conflicted
+++ resolved
@@ -227,15 +227,11 @@
 
 ## Release History
 
-<<<<<<< HEAD
-**1.0 (2021 Feb 7)**
-=======
 **1.1.0 (2021 Feb 9)**
 
 Added documentation on public declarations, methods, and properties
 
 **1.0.0 (2021 Feb 7)**
->>>>>>> 3ea774f0
 
 Initial release
 
