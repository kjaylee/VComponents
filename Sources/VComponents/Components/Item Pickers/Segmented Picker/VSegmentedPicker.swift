//
//  VSegmentedPicker.swift
//  VComponents
//
//  Created by Vakhtang Kontridze on 1/7/21.
//

import SwiftUI
import VCore

// MARK: - V Segmented Picker
/// Item picker component that selects from a set of mutually exclusive values, and displays their representative content horizontally.
///
/// Best suited for `2` – `3` items.
///
///     private enum RGBColor: Int, Hashable, Identifiable, CaseIterable {
///         case red, green, blue
///
///         var id: Int { rawValue }
///     }
///
///     @State private var selection: RGBColor = .red
///
///     var body: some View {
///         VSegmentedPicker(
///             selection: $selection,
///             data: RGBColor.allCases,
///             title: { String(describing: $0).capitalized }
///         )
///         .padding()
///     }
///
/// If selections conforms to `CaseIterable` and `StringRepresentable`, shorthand API can be used.
///
///     private enum RGBColor: Int, Hashable, Identifiable, CaseIterable, StringRepresentable {
///         case red, green, blue
///
///         var id: Int { rawValue }
///         var stringRepresentation: String { .init(describing: self).capitalized }
///     }
///
///     @State private var selection: RGBColor = .red
///
///     var body: some View {
///         VSegmentedPicker(selection: $selection)
///             .padding()
///     }
///
@available(tvOS, unavailable) // Doesn't follow Human Interface Guidelines. No `SwiftUIGestureBaseButton` support.
@available(watchOS, unavailable)
public struct VSegmentedPicker<Data, ID, Content>: View
    where
        Data: RandomAccessCollection,
        Data.Element: Hashable,
        ID: Hashable,
        Content: View
{
    // MARK: Properties - UI Model
    private let uiModel: VSegmentedPickerUIModel

    // MARK: Properties - State
    @Environment(\.isEnabled) private var isEnabled: Bool
    @State private var pressedValue: Data.Element?
    private var internalState: VSegmentedPickerInternalState {
        .init(isEnabled: isEnabled)
    }

    // MARK: Properties - State - Indicator
    private var indicatorInternalState: VSegmentedPickerSelectionIndicatorInternalState {
        .init(
            isEnabled: isEnabled, // `isEnabled` check is required
            isPressed: pressedValue == selection
        )
    }

    // MARK: Properties - State - Row
    private func rowInternalState(element: Data.Element) -> VSegmentedPickerRowInternalState {
        .init(
            isEnabled: isEnabled && !disabledValues.contains(element), // `isEnabled` check is required
            isSelected: selection == element,
            isPressed: pressedValue == element
        )
    }

    // MARK: Properties - Selection
    @Binding private var selection: Data.Element
    private var selectedIndex: Data.Index { data.firstIndex(of: selection)! } // Force-unwrap
    private var selectedIndexInt: Int { data.distance(from: data.startIndex, to: selectedIndex) }

    // MARK: Properties - Header & Footer
    private let headerTitle: String?
    private let footerTitle: String?

    // MARK: Properties - Data Source
    private let disabledValues: Set<Data.Element>
    private let data: Data
    private let id: KeyPath<Data.Element, ID>
    private let content: VSegmentedPickerContent<Data.Element, Content>

    // MARK: Properties - Frame
    @State private var rowWidth: CGFloat = 0

    // MARK: Properties - Misc
    @Environment(\.displayScale) private var displayScale: CGFloat
    
    // MARK: Initializers
    /// Initializes `VSegmentedPicker` with selection, data, id, and row title.
    public init(
        uiModel: VSegmentedPickerUIModel = .init(),
        selection: Binding<Data.Element>,
        headerTitle: String? = nil,
        footerTitle: String? = nil,
        disabledValues: Set<Data.Element> = [],
        data: Data,
        id: KeyPath<Data.Element, ID>,
        title: @escaping (Data.Element) -> String
    )
        where Content == Never
    {
        self.uiModel = uiModel
        self._selection = selection
        self.headerTitle = headerTitle
        self.footerTitle = footerTitle
        self.disabledValues = disabledValues
        self.data = data
        self.id = id
        self.content = .title(title: title)
    }
    
    /// Initializes `VSegmentedPicker` with selection, data, id, and row content.
    public init(
        uiModel: VSegmentedPickerUIModel = .init(),
        selection: Binding<Data.Element>,
        headerTitle: String? = nil,
        footerTitle: String? = nil,
        disabledValues: Set<Data.Element> = [],
        data: Data,
        id: KeyPath<Data.Element, ID>,
        @ViewBuilder content: @escaping (VSegmentedPickerRowInternalState, Data.Element) -> Content
    ) {
        self.uiModel = uiModel
        self._selection = selection
        self.headerTitle = headerTitle
        self.footerTitle = footerTitle
        self.disabledValues = disabledValues
        self.data = data
        self.id = id
        self.content = .content(content: content)
    }
    
    // MARK: Initializers - Identifiable
    /// Initializes `VSegmentedPicker` with selection, data, and row title.
    public init(
        uiModel: VSegmentedPickerUIModel = .init(),
        selection: Binding<Data.Element>,
        headerTitle: String? = nil,
        footerTitle: String? = nil,
        disabledValues: Set<Data.Element> = [],
        data: Data,
        title: @escaping (Data.Element) -> String
    )
        where
            Data.Element: Identifiable,
            ID == Data.Element.ID,
            Content == Never
    {
        self.uiModel = uiModel
        self._selection = selection
        self.headerTitle = headerTitle
        self.footerTitle = footerTitle
        self.disabledValues = disabledValues
        self.data = data
        self.id = \.id
        self.content = .title(title: title)
    }

    /// Initializes `VSegmentedPicker` with selection, data, and row content.
    public init(
        uiModel: VSegmentedPickerUIModel = .init(),
        selection: Binding<Data.Element>,
        headerTitle: String? = nil,
        footerTitle: String? = nil,
        disabledValues: Set<Data.Element> = [],
        data: Data,
        @ViewBuilder content: @escaping (VSegmentedPickerRowInternalState, Data.Element) -> Content
    )
        where
            Data.Element: Identifiable,
            ID == Data.Element.ID
    {
        self.uiModel = uiModel
        self._selection = selection
        self.headerTitle = headerTitle
        self.footerTitle = footerTitle
        self.disabledValues = disabledValues
        self.data = data
        self.id = \.id
        self.content = .content(content: content)
    }
    
    // MARK: Initializers - String Representable
    /// Initializes `VSegmentedPicker` with `StringRepresentable` API.
    public init<T>(
        uiModel: VSegmentedPickerUIModel = .init(),
        selection: Binding<T>,
        headerTitle: String? = nil,
        footerTitle: String? = nil,
        disabledValues: Set<T> = []
    )
        where
            Data == Array<T>,
            T: Identifiable & CaseIterable & StringRepresentable,
            ID == T.ID,
            Content == Never
    {
        self.uiModel = uiModel
        self._selection = selection
        self.headerTitle = headerTitle
        self.footerTitle = footerTitle
        self.disabledValues = disabledValues
        self.data = Array(T.allCases)
        self.id = \.id
        self.content = .title(title: { $0.stringRepresentation })
    }
    
    // MARK: Body
    public var body: some View {
        VStack(
            alignment: .leading,
            spacing: uiModel.headerPickerAndFooterSpacing,
            content: {
                header
                picker
                footer
            }
        )
        .applyIf(uiModel.appliesSelectionAnimation, transform: {
            $0
                .animation(uiModel.selectionAnimation, value: internalState)
                .animation(uiModel.selectionAnimation, value: selection)
        })
    }
    
    @ViewBuilder private var header: some View {
        if let headerTitle, !headerTitle.isEmpty {
            Text(headerTitle)
                .multilineTextAlignment(uiModel.headerTitleTextLineType.textAlignment ?? .leading)
                .lineLimit(type: uiModel.headerTitleTextLineType.textLineLimitType)
                .foregroundColor(uiModel.headerTitleTextColors.value(for: internalState))
                .font(uiModel.headerTitleTextFont)

                .padding(.horizontal, uiModel.headerMarginHorizontal)
        }
    }

    @ViewBuilder private var footer: some View {
        if let footerTitle, !footerTitle.isEmpty {
            Text(footerTitle)
                .multilineTextAlignment(uiModel.footerTitleTextLineType.textAlignment ?? .leading)
                .lineLimit(type: uiModel.footerTitleTextLineType.textLineLimitType)
                .foregroundColor(uiModel.footerTitleTextColors.value(for: internalState))
                .font(uiModel.footerTitleTextFont)

                .padding(.horizontal, uiModel.footerMarginHorizontal)
        }
    }
    
    private var picker: some View {
        ZStack(alignment: .leading, content: {
            pickerBackground
            pickerBorder
            indicator
            rows
            dividers
        })
        .frame(height: uiModel.height)
        .cornerRadius(uiModel.cornerRadius) // Prevents large content from overflowing
    }
    
    private var pickerBackground: some View {
        RoundedRectangle(cornerRadius: uiModel.cornerRadius)
            .foregroundColor(uiModel.backgroundColors.value(for: internalState))
    }

    @ViewBuilder private var pickerBorder: some View {
        if uiModel.borderWidth.toPoints(scale: displayScale) > 0 {
            RoundedRectangle(cornerRadius: uiModel.cornerRadius)
                .strokeBorder(uiModel.borderColors.value(for: internalState), lineWidth: uiModel.borderWidth.toPoints(scale: displayScale))
        }
    }
    
    private var indicator: some View {
<<<<<<< HEAD
        RoundedRectangle(cornerRadius: uiModel.indicatorCornerRadius)
            .frame(width: rowWidth)
            .padding(uiModel.indicatorMargin)
=======
        RoundedRectangle(cornerRadius: uiModel.layout.indicatorCornerRadius)
            .padding(uiModel.layout.indicatorMargin)
            .frame(width: rowWidth) // Must be applied after `padding(_:)`
>>>>>>> cd41aae7
            .scaleEffect(indicatorScale, anchor: indicatorScaleAnchor)
            .offset(x: rowWidth * CGFloat(selectedIndexInt))
            .foregroundColor(uiModel.indicatorColors.value(for: indicatorInternalState))
            .shadow(
                color: uiModel.indicatorShadowColors.value(for: indicatorInternalState),
                radius: uiModel.indicatorShadowRadius,
                offset: uiModel.indicatorShadowOffset
            )
    }
    
    private var rows: some View {
        HStack(spacing: 0, content: {
            ForEach(data, id: id, content: { element in
                SwiftUIGestureBaseButton(
                    onStateChange: { stateChangeHandler(element: element, gestureState: $0) },
                    label: {
                        Group(content: {
                            switch content {
                            case .title(let title):
                                Text(title(element))
                                    .lineLimit(1)
                                    .minimumScaleFactor(uiModel.rowTitleTextMinimumScaleFactor)
                                    .foregroundColor(uiModel.rowTitleTextColors.value(for: rowInternalState(element: element)))
                                    .font(uiModel.rowTitleTextFont)

                            case .content(let content):
                                content(rowInternalState(element: element), element)
                            }
                        })
                        .frame(maxWidth: .infinity)
                        .padding(uiModel.indicatorMargin)
                        .padding(uiModel.contentMargin)
                        .scaleEffect(
                            rowContentScale(element: element),
                            anchor: rowContentScaleAnchor(element: element)
                        )

                        .getSize({ rowWidth = $0.width })
                    }
                )
                .disabled(disabledValues.contains(element))
            })
        })
    }
    
    private var dividers: some View {
        HStack(spacing: 0, content: {
            ForEach(0..<data.count, id: \.self, content: { i in
                Spacer()
                
                if i <= data.count-2 {
                    Rectangle()
                        .frame(size: uiModel.dividerSize)
                        .foregroundColor(uiModel.dividerColors.value(for: internalState))
                        .opacity(dividerOpacity(for: i))
                }
            })
        })
    }
    
    // MARK: Actions
    private func stateChangeHandler(element: Data.Element, gestureState: GestureBaseButtonGestureState) {
        // Doesn't work as modifier
        // Not affected by animation flag
        withAnimation(uiModel.indicatorPressAnimation, {
            pressedValue = gestureState.isPressed ? element : nil
        })
        
        if gestureState.isClicked {
            playHapticEffect()
            selection = element
        }
    }
    
    // MARK: Haptics
    private func playHapticEffect() {
#if os(iOS)
        HapticManager.shared.playSelection()
#endif
    }
    
    // MARK: State Indication
    private var indicatorScale: CGFloat {
        switch selection {
        case pressedValue: return uiModel.indicatorPressedScale
        default: return 1
        }
    }
    
    public var indicatorScaleAnchor: UnitPoint {
        switch selectedIndex {
        case data.startIndex: return .leading
        case data.endIndex: return .trailing
        default: return .center
        }
    }
    
    public func rowContentScale(element: Data.Element) -> CGFloat {
        switch pressedValue {
        case element: return uiModel.rowContentPressedScale
        default: return 1
        }
    }
    
    public func rowContentScaleAnchor(element: Data.Element) -> UnitPoint {
        guard element == selection else { return .center }
        return indicatorScaleAnchor
    }
    
    private func dividerOpacity(for index: Int) -> Double {
        let isBeforeIndicator: Bool = index < selectedIndexInt
        
        if isBeforeIndicator {
            return selectedIndexInt - index <= 1 ? 0 : 1
        } else {
            return index - selectedIndexInt < 1 ? 0 : 1
        }
    }
}

// MARK: - Preview
// Developmental only
@available(iOS 16.0, macOS 13.0, tvOS 16.0, watchOS 9.0, *)
@available(tvOS, unavailable)
@available(watchOS, unavailable)
struct VSegmentedPicker_Previews: PreviewProvider {
    // Configuration
    private static var languageDirection: LayoutDirection { .leftToRight }
    private static var dynamicTypeSize: DynamicTypeSize? { nil }
    private static var colorScheme: ColorScheme { .light }
    
    // Previews
    static var previews: some View {
        Group(content: {
            Preview().previewDisplayName("*")
            StatesPreview().previewDisplayName("States")
        })
        .environment(\.layoutDirection, languageDirection)
        .applyIfLet(dynamicTypeSize, transform: { $0.dynamicTypeSize($1) })
        .colorScheme(colorScheme)
    }
    
    // Data
    private static var headerTitle: String { "Lorem ipsum dolor sit amet".pseudoRTL(languageDirection) }
    private static var footerTitle: String { "Lorem ipsum dolor sit amet, consectetur adipiscing elit".pseudoRTL(languageDirection) }
    
    private enum RGBColor: Int, Hashable, Identifiable, CaseIterable, StringRepresentable {
        case red, green, blue

        var id: Int { rawValue }
        
        var stringRepresentation: String { .init(describing: self).capitalized.pseudoRTL(languageDirection) }
    }
    private static var selection: RGBColor { .red }
    
    // Previews (Scenes)
    private struct Preview: View {
        @State private var selection: RGBColor = VSegmentedPicker_Previews.selection
        
        var body: some View {
            PreviewContainer(content: {
                VSegmentedPicker(
                    selection: $selection,
                    headerTitle: headerTitle,
                    footerTitle: footerTitle
                )
                .padding()
            })
        }
    }
    
    private struct StatesPreview: View {
        var body: some View {
            PreviewContainer(
                embeddedInScrollViewOnPlatforms: [.macOS],
                content: {
                    PreviewRow(
                        axis: .vertical,
                        title: "Enabled",
                        content: {
                            VSegmentedPicker(
                                selection: .constant(selection),
                                headerTitle: headerTitle,
                                footerTitle: footerTitle
                            )
                        }
                    )
                    
                    // Color is also applied to other rows.
                    // Scale effect cannot be shown.
                    PreviewRow(
                        axis: .vertical,
                        title: "Pressed (Row)",
                        content: {
                            VSegmentedPicker(
                                uiModel: {
                                    var uiModel: VSegmentedPickerUIModel = .init()
                                    uiModel.rowTitleTextColors.selected = uiModel.rowTitleTextColors.pressedSelected
                                    return uiModel
                                }(),
                                selection: .constant(selection),
                                headerTitle: headerTitle,
                                footerTitle: footerTitle
                            )
                        }
                    )
                    
                    PreviewRow(
                        axis: .vertical,
                        title: "Disabled",
                        content: {
                            VSegmentedPicker(
                                selection: .constant(selection),
                                headerTitle: headerTitle,
                                footerTitle: footerTitle
                            )
                            .disabled(true)
                        }
                    )
                    
                    PreviewSectionHeader("Native")
                    
                    PreviewRow(
                        axis: .vertical,
                        title: "Enabled",
                        content: {
                            Picker("", selection: .constant(selection), content: {
                                ForEach(Array(RGBColor.allCases), content: { element in
                                    Text(element.stringRepresentation)
                                        .tag(element)
                                })
                            })
                            .labelsHidden()
                            .pickerStyle(.segmented)
                        }
                    )
                    
                    PreviewRow(
                        axis: .vertical,
                        title: "Disabled",
                        content: {
                            Picker("", selection: .constant(selection), content: {
                                ForEach(Array(RGBColor.allCases), content: { element in
                                    Text(element.stringRepresentation)
                                        .tag(element)
                                })
                            })
                            .labelsHidden()
                            .pickerStyle(.segmented)
                            .disabled(true)
                        }
                    )
                }
            )
        }
    }
}<|MERGE_RESOLUTION|>--- conflicted
+++ resolved
@@ -290,15 +290,9 @@
     }
     
     private var indicator: some View {
-<<<<<<< HEAD
         RoundedRectangle(cornerRadius: uiModel.indicatorCornerRadius)
-            .frame(width: rowWidth)
             .padding(uiModel.indicatorMargin)
-=======
-        RoundedRectangle(cornerRadius: uiModel.layout.indicatorCornerRadius)
-            .padding(uiModel.layout.indicatorMargin)
             .frame(width: rowWidth) // Must be applied after `padding(_:)`
->>>>>>> cd41aae7
             .scaleEffect(indicatorScale, anchor: indicatorScaleAnchor)
             .offset(x: rowWidth * CGFloat(selectedIndexInt))
             .foregroundColor(uiModel.indicatorColors.value(for: indicatorInternalState))
