--- conflicted
+++ resolved
@@ -25,22 +25,6 @@
 ///             .padding()
 ///     }
 ///
-<<<<<<< HEAD
-/// Text line limit can be changed the following way:
-///
-///     @State private var text: String = ""
-///
-///     var body: some View {
-///         VTextView(
-///             type: .spaceReserved(lineLimit: 10, reservesSpace: true),
-///             placeholder: "Lorem ipsum",
-///             headerTitle: "Lorem ipsum dolor sit amet",
-///             footerTitle: "Lorem ipsum dolor sit amet, consectetur adipiscing elit",
-///             text: $text
-///         )
-///             .padding()
-///     }
-///
 /// Textview can also be focused externally by passing state:
 ///
 ///     @FocusState private var isFocused: Bool
@@ -94,8 +78,6 @@
 ///             .padding()
 ///     }
 ///
-=======
->>>>>>> d2f0d5c3
 public struct VTextView: View {
     // MARK: Properties
     private let uiModel: VTextViewUIModel
